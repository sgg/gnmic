--- conflicted
+++ resolved
@@ -277,11 +277,7 @@
 		nats.DisconnectHandler(func(*nats.Conn) {
 			n.logger.Println("Disconnected from NATS")
 		}),
-<<<<<<< HEAD
-		nats.ClosedHandler(func( *nats.Conn) {
-=======
 		nats.ClosedHandler(func(*nats.Conn) {
->>>>>>> 117acd4f
 			n.logger.Println("NATS connection is closed")
 		}),
 	}
