// Copyright © 2020 Karim Radhouani <medkarimrdi@gmail.com>
//
// Licensed under the Apache License, Version 2.0 (the "License");
// you may not use this file except in compliance with the License.
// You may obtain a copy of the License at
//
//     http://www.apache.org/licenses/LICENSE-2.0
//
// Unless required by applicable law or agreed to in writing, software
// distributed under the License is distributed on an "AS IS" BASIS,
// WITHOUT WARRANTIES OR CONDITIONS OF ANY KIND, either express or implied.
// See the License for the specific language governing permissions and
// limitations under the License.

package cmd

import (
	"context"
	"fmt"
	"net"
	"strings"
	"sync"

	"github.com/gogo/protobuf/proto"
	"github.com/openconfig/gnmi/proto/gnmi"
	"github.com/spf13/viper"
	"google.golang.org/grpc/metadata"

	"github.com/spf13/cobra"
)

var printVersion bool

// capabilitiesCmd represents the capabilities command
var capabilitiesCmd = &cobra.Command{
	Use:     "capabilities",
	Aliases: []string{"c", "cap"},
	Short:   "query targets gnmi capabilities",

	RunE: func(cmd *cobra.Command, args []string) error {
		ctx, cancel := context.WithCancel(context.Background())
		defer cancel()
		setupCloseHandler(cancel)
		var err error
		addresses := viper.GetStringSlice("address")
		if len(addresses) == 0 {
			fmt.Println("no grpc server address specified")
			return nil
		}
		username := viper.GetString("username")
		if username == "" {
			if username, err = readUsername(); err != nil {
				return err
			}
		}
		password := viper.GetString("password")
		if password == "" {
			if password, err = readPassword(); err != nil {
				return err
			}
		}
		wg := new(sync.WaitGroup)
		wg.Add(len(addresses))
<<<<<<< HEAD
		req := &gnmi.CapabilityRequest{}
		lock := new(sync.Mutex)
		for _, addr := range addresses {
			go func(address string) {
				defer wg.Done()
				_, _, err := net.SplitHostPort(address)
				if err != nil {
					if strings.Contains(err.Error(), "missing port in address") {
						address = net.JoinHostPort(address, defaultGrpcPort)
					} else {
						logger.Printf("error parsing address '%s': %v", address, err)
						return
					}
				}
				conn, err := createGrpcConn(address)
				if err != nil {
					logger.Printf("connection to %s failed: %v", address, err)
					return
				}
				client := gnmi.NewGNMIClient(conn)

				nctx, cancel := context.WithCancel(ctx)
				defer cancel()
				nctx = metadata.AppendToOutgoingContext(nctx, "username", username, "password", password)

				response, err := client.Capabilities(nctx, req)
				if err != nil {
					logger.Printf("error sending capabilities request: %v", err)
					return
				}
				printPrefix := ""
				if len(addresses) > 1 && !viper.GetBool("no-prefix") {
					printPrefix = fmt.Sprintf("[%s] ", address)
				}
				lock.Lock()
				defer lock.Unlock()
				if viper.GetString("format") == "textproto" {
					rsp := proto.MarshalTextString(response)
					fmt.Println(indent(printPrefix, rsp))
					return
				}
				fmt.Printf("%sgNMI version: %s\n", printPrefix, response.GNMIVersion)
				if viper.GetBool("version") {
					return
				}
				fmt.Printf("%ssupported models:\n", printPrefix)
				for _, sm := range response.SupportedModels {
					fmt.Printf("%s  - %s, %s, %s\n", printPrefix, sm.GetName(), sm.GetOrganization(), sm.GetVersion())
				}
				fmt.Printf("%ssupported encodings:\n", printPrefix)
				for _, se := range response.SupportedEncodings {
					fmt.Printf("%s  - %s\n", printPrefix, se.String())
				}
				fmt.Println()
			}(addr)
=======
		lock := new(sync.Mutex)
		for _, addr := range addresses {
			go reqCapability(ctx, addr, username, password, wg, lock)
>>>>>>> 4465a305
		}
		wg.Wait()
		return nil
	},
}

func reqCapability(ctx context.Context, address, username, password string, wg *sync.WaitGroup, m *sync.Mutex) error {
	defer wg.Done()
	_, _, err := net.SplitHostPort(address)
	if err != nil {
		if strings.Contains(err.Error(), "missing port in address") {
			address = net.JoinHostPort(address, defaultGrpcPort)
		} else {
			logger.Printf("error parsing address '%s': %v", address, err)
			return err
		}
	}
	conn, err := createGrpcConn(address)
	if err != nil {
		logger.Printf("connection to %s failed: %v", address, err)
		return err
	}
	client := gnmi.NewGNMIClient(conn)

	nctx, cancel := context.WithCancel(ctx)
	defer cancel()
	nctx = metadata.AppendToOutgoingContext(nctx, "username", username, "password", password)

	req := &gnmi.CapabilityRequest{}
	response, err := client.Capabilities(nctx, req)
	if err != nil {
		logger.Printf("error sending capabilities request: %v", err)
		return err
	}
	m.Lock()
	printCapResponse(response, address)
	m.Unlock()
	return nil
}

func printCapResponse(r *gnmi.CapabilityResponse, address string) {
	printPrefix := ""
	addresses := viper.GetStringSlice("address")
	if len(addresses) > 1 && !viper.GetBool("no-prefix") {
		printPrefix = fmt.Sprintf("[%s] ", address)
	}
	if viper.GetString("format") == "textproto" {
		rsp := proto.MarshalTextString(r)
		fmt.Println(indent(printPrefix, rsp))
		return
	}
	fmt.Printf("%sgNMI version: %s\n", printPrefix, r.GNMIVersion)
	if viper.GetBool("version") {
		return
	}
	fmt.Printf("%ssupported models:\n", printPrefix)
	for _, sm := range r.SupportedModels {
		fmt.Printf("%s  - %s, %s, %s\n", printPrefix, sm.GetName(), sm.GetOrganization(), sm.GetVersion())
	}
	fmt.Printf("%ssupported encodings:\n", printPrefix)
	for _, se := range r.SupportedEncodings {
		fmt.Printf("%s  - %s\n", printPrefix, se.String())
	}
	fmt.Println()
}

func init() {
	rootCmd.AddCommand(capabilitiesCmd)
	capabilitiesCmd.Flags().BoolVarP(&printVersion, "version", "", false, "show gnmi version only")
	viper.BindPFlag("version", capabilitiesCmd.Flags().Lookup("version"))
}<|MERGE_RESOLUTION|>--- conflicted
+++ resolved
@@ -61,67 +61,9 @@
 		}
 		wg := new(sync.WaitGroup)
 		wg.Add(len(addresses))
-<<<<<<< HEAD
-		req := &gnmi.CapabilityRequest{}
-		lock := new(sync.Mutex)
-		for _, addr := range addresses {
-			go func(address string) {
-				defer wg.Done()
-				_, _, err := net.SplitHostPort(address)
-				if err != nil {
-					if strings.Contains(err.Error(), "missing port in address") {
-						address = net.JoinHostPort(address, defaultGrpcPort)
-					} else {
-						logger.Printf("error parsing address '%s': %v", address, err)
-						return
-					}
-				}
-				conn, err := createGrpcConn(address)
-				if err != nil {
-					logger.Printf("connection to %s failed: %v", address, err)
-					return
-				}
-				client := gnmi.NewGNMIClient(conn)
-
-				nctx, cancel := context.WithCancel(ctx)
-				defer cancel()
-				nctx = metadata.AppendToOutgoingContext(nctx, "username", username, "password", password)
-
-				response, err := client.Capabilities(nctx, req)
-				if err != nil {
-					logger.Printf("error sending capabilities request: %v", err)
-					return
-				}
-				printPrefix := ""
-				if len(addresses) > 1 && !viper.GetBool("no-prefix") {
-					printPrefix = fmt.Sprintf("[%s] ", address)
-				}
-				lock.Lock()
-				defer lock.Unlock()
-				if viper.GetString("format") == "textproto" {
-					rsp := proto.MarshalTextString(response)
-					fmt.Println(indent(printPrefix, rsp))
-					return
-				}
-				fmt.Printf("%sgNMI version: %s\n", printPrefix, response.GNMIVersion)
-				if viper.GetBool("version") {
-					return
-				}
-				fmt.Printf("%ssupported models:\n", printPrefix)
-				for _, sm := range response.SupportedModels {
-					fmt.Printf("%s  - %s, %s, %s\n", printPrefix, sm.GetName(), sm.GetOrganization(), sm.GetVersion())
-				}
-				fmt.Printf("%ssupported encodings:\n", printPrefix)
-				for _, se := range response.SupportedEncodings {
-					fmt.Printf("%s  - %s\n", printPrefix, se.String())
-				}
-				fmt.Println()
-			}(addr)
-=======
 		lock := new(sync.Mutex)
 		for _, addr := range addresses {
 			go reqCapability(ctx, addr, username, password, wg, lock)
->>>>>>> 4465a305
 		}
 		wg.Wait()
 		return nil
