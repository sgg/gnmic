--- conflicted
+++ resolved
@@ -186,244 +186,6 @@
 	},
 }
 
-<<<<<<< HEAD
-=======
-func subRequest(ctx context.Context,
-	req *gnmi.SubscribeRequest,
-	target *target,
-	wg *sync.WaitGroup,
-	polledSubsChan map[string]chan struct{},
-	waitChan chan struct{},
-	clientMetrics *grpc_prometheus.ClientMetrics,
-	outs []outputs.Output,
-) {
-	defer wg.Done()
-	conn, err := createGrpcConn(ctx, target.Address, clientMetrics)
-	if err != nil {
-		logger.Printf("connection to %s failed: %v", target.Address, err)
-		return
-	}
-
-	client := gnmi.NewGNMIClient(conn)
-	nctx, cancel := context.WithCancel(ctx)
-	defer cancel()
-	nctx = metadata.AppendToOutgoingContext(nctx, "username", target.Username, "password", target.Password)
-	//
-	xsubscReq := req
-	models := viper.GetStringSlice("subscribe-model")
-	if len(models) > 0 {
-		spModels, unspModels, err := filterModels(nctx, client, models)
-		if err != nil {
-			logger.Printf("failed getting supported models from '%s': %v", target.Address, err)
-			return
-		}
-		if len(unspModels) > 0 {
-			logger.Printf("found unsupported models for target '%s': %+v", target.Address, unspModels)
-		}
-		if len(spModels) > 0 {
-			modelsData := make([]*gnmi.ModelData, 0, len(spModels))
-			for _, m := range spModels {
-				modelsData = append(modelsData, m)
-			}
-			xsubscReq = &gnmi.SubscribeRequest{
-				Request: &gnmi.SubscribeRequest_Subscribe{
-					Subscribe: &gnmi.SubscriptionList{
-						Prefix:       req.GetSubscribe().GetPrefix(),
-						Mode:         req.GetSubscribe().GetMode(),
-						Encoding:     req.GetSubscribe().GetEncoding(),
-						Subscription: req.GetSubscribe().GetSubscription(),
-						UseModels:    modelsData,
-						Qos:          req.GetSubscribe().GetQos(),
-						UpdatesOnly:  viper.GetBool("subscribe-updates-only"),
-					},
-				},
-			}
-		}
-	}
-	subscribeClient, err := client.Subscribe(nctx)
-	if err != nil {
-		logger.Printf("error creating subscribe client: %v", err)
-		return
-	}
-	logger.Printf("sending gnmi SubscribeRequest: subscribe='%+v', mode='%+v', encoding='%+v', to %s",
-		xsubscReq, xsubscReq.GetSubscribe().GetMode(), xsubscReq.GetSubscribe().GetEncoding(), target.Address)
-	err = subscribeClient.Send(xsubscReq)
-	if err != nil {
-		logger.Printf("subscribe error: %v", err)
-		return
-	}
-	switch xsubscReq.GetSubscribe().Mode {
-	case gnmi.SubscriptionList_ONCE, gnmi.SubscriptionList_STREAM:
-		lock := new(sync.Mutex)
-		for {
-			subscribeRsp, err := subscribeClient.Recv()
-			if err != nil {
-				logger.Printf("addr=%s rcv error: %v", target.Address, err)
-				return
-			}
-			switch resp := subscribeRsp.Response.(type) {
-			case *gnmi.SubscribeResponse_Update:
-				b, err := formatSubscribeResponse(map[string]interface{}{"source": target.Address}, subscribeRsp)
-				if err != nil {
-					logger.Printf("failed to format subscribe response: %v", err)
-					return
-				}
-				m := outputs.Meta{}
-				m["source"] = target.Address
-				for _, o := range outs {
-					go o.Write(b, m)
-				}
-				if !viper.GetBool("subscribe-quiet") {
-					buff := new(bytes.Buffer)
-					if viper.GetString("format") == "textproto" {
-						_, err = buff.Write(b)
-						if err != nil {
-							logger.Printf("failed to write msg: err=%v, msg=%s", err, string(b))
-						}
-					} else {
-						err = json.Indent(buff, b, "", "  ")
-						if err != nil {
-							logger.Printf("failed to indent msg: err=%v, msg=%s", err, string(b))
-							return
-						}
-					}
-					lock.Lock()
-					fmt.Println(buff.String())
-					lock.Unlock()
-				}
-			case *gnmi.SubscribeResponse_SyncResponse:
-				logger.Printf("received sync response=%+v from %s\n", resp.SyncResponse, target.Address)
-				if req.GetSubscribe().Mode == gnmi.SubscriptionList_ONCE {
-					return
-				}
-			}
-		}
-	case gnmi.SubscriptionList_POLL:
-		for {
-			select {
-			case <-polledSubsChan[target.Address]:
-				err = subscribeClient.Send(&gnmi.SubscribeRequest{
-					Request: &gnmi.SubscribeRequest_Poll{
-						Poll: &gnmi.Poll{},
-					},
-				})
-				if err != nil {
-					logger.Printf("error sending poll request:%v", err)
-					waitChan <- struct{}{}
-					continue
-				}
-				subscribeRsp, err := subscribeClient.Recv()
-				if err != nil {
-					logger.Printf("rcv error: %v", err)
-					waitChan <- struct{}{}
-					continue
-				}
-				switch resp := subscribeRsp.Response.(type) {
-				case *gnmi.SubscribeResponse_Update:
-					b, err := formatSubscribeResponse(map[string]interface{}{"source": target.Address}, subscribeRsp)
-					if err != nil {
-						logger.Printf("failed to format subscribe response: %v", err)
-						waitChan <- struct{}{}
-						continue
-					}
-					buff := new(bytes.Buffer)
-					if viper.GetString("format") == "textproto" {
-						_, err = buff.Write(b)
-						if err != nil {
-							logger.Printf("failed to write msg: err=%v, msg=%s", err, string(b))
-						}
-					} else {
-						err = json.Indent(buff, b, "", "  ")
-						if err != nil {
-							logger.Printf("failed to indent msg: err=%v : msg=%s", err, string(b))
-							return
-						}
-					}
-					fmt.Println(buff.String())
-				case *gnmi.SubscribeResponse_SyncResponse:
-					fmt.Printf("sync response from %s: %+v\n", target.Address, resp.SyncResponse)
-				}
-				waitChan <- struct{}{}
-			case <-ctx.Done():
-				return
-			}
-		}
-	}
-}
-
-func createSubscribeRequest() (*gnmi.SubscribeRequest, error) {
-	paths := viper.GetStringSlice("subscribe-path")
-	if len(paths) == 0 {
-		return nil, errors.New("no path provided")
-	}
-	gnmiPrefix, err := xpath.ToGNMIPath(viper.GetString("subscribe-prefix"))
-	if err != nil {
-		return nil, fmt.Errorf("prefix parse error: %v", err)
-	}
-	encodingVal, ok := gnmi.Encoding_value[strings.Replace(strings.ToUpper(viper.GetString("encoding")), "-", "_", -1)]
-	if !ok {
-		return nil, fmt.Errorf("invalid encoding type '%s'", viper.GetString("encoding"))
-	}
-	modeVal, ok := gnmi.SubscriptionList_Mode_value[strings.ToUpper(viper.GetString("subscribe-subscription-mode"))]
-	if !ok {
-		return nil, fmt.Errorf("invalid subscription list type '%s'", viper.GetString("subscribe-subscription-mode"))
-	}
-	qos := &gnmi.QOSMarking{Marking: viper.GetUint32("qos")}
-	sampleInterval, err := time.ParseDuration(viper.GetString("subscribe-sample-interval"))
-	if err != nil {
-		return nil, err
-	}
-	heartbeatInterval, err := time.ParseDuration(viper.GetString("subscribe-heartbeat-interval"))
-	if err != nil {
-		return nil, err
-	}
-	subscriptions := make([]*gnmi.Subscription, len(paths))
-	for i, p := range paths {
-		gnmiPath, err := xpath.ToGNMIPath(strings.TrimSpace(p))
-		if err != nil {
-			return nil, fmt.Errorf("path parse error: %v", err)
-		}
-		subscriptions[i] = &gnmi.Subscription{Path: gnmiPath}
-		switch gnmi.SubscriptionList_Mode(modeVal) {
-		case gnmi.SubscriptionList_STREAM:
-			mode, ok := gnmi.SubscriptionMode_value[strings.Replace(strings.ToUpper(viper.GetString("subscribe-stream-subscription-mode")), "-", "_", -1)]
-			if !ok {
-				return nil, fmt.Errorf("invalid streamed subscription mode %s", viper.GetString("subscribe-stream-subscription-mode"))
-			}
-			subscriptions[i].Mode = gnmi.SubscriptionMode(mode)
-			switch gnmi.SubscriptionMode(mode) {
-			case gnmi.SubscriptionMode_ON_CHANGE:
-				subscriptions[i].HeartbeatInterval = uint64(heartbeatInterval.Nanoseconds())
-			case gnmi.SubscriptionMode_SAMPLE:
-				subscriptions[i].SampleInterval = uint64(sampleInterval.Nanoseconds())
-				subscriptions[i].SuppressRedundant = viper.GetBool("subscribe-suppress-redundant")
-				if subscriptions[i].SuppressRedundant {
-					subscriptions[i].HeartbeatInterval = uint64(heartbeatInterval.Nanoseconds())
-				}
-			case gnmi.SubscriptionMode_TARGET_DEFINED:
-				subscriptions[i].SampleInterval = uint64(sampleInterval.Nanoseconds())
-				subscriptions[i].SuppressRedundant = viper.GetBool("subscribe-suppress-redundant")
-				if subscriptions[i].SuppressRedundant {
-					subscriptions[i].HeartbeatInterval = uint64(heartbeatInterval.Nanoseconds())
-				}
-			}
-		}
-	}
-	return &gnmi.SubscribeRequest{
-		Request: &gnmi.SubscribeRequest_Subscribe{
-			Subscribe: &gnmi.SubscriptionList{
-				Prefix:       gnmiPrefix,
-				Mode:         gnmi.SubscriptionList_Mode(modeVal),
-				Encoding:     gnmi.Encoding(encodingVal),
-				Subscription: subscriptions,
-				Qos:          qos,
-				UpdatesOnly:  viper.GetBool("subscribe-updates-only"),
-			},
-		},
-	}, nil
-}
-
->>>>>>> 9912a683
 func init() {
 	rootCmd.AddCommand(subscribeCmd)
 	subscribeCmd.Flags().StringP("prefix", "", "", "subscribe request prefix")
@@ -431,13 +193,8 @@
 	//subscribeCmd.MarkFlagRequired("path")
 	subscribeCmd.Flags().Int32P("qos", "q", 20, "qos marking")
 	subscribeCmd.Flags().BoolP("updates-only", "", false, "only updates to current state should be sent")
-<<<<<<< HEAD
 	subscribeCmd.Flags().StringP("mode", "", "stream", "one of: once, stream, poll")
 	subscribeCmd.Flags().StringP("stream-mode", "", "target-defined", "one of: on-change, sample, target-defined")
-=======
-	subscribeCmd.Flags().StringP("subscription-mode", "", "stream", "one of: once, stream, poll")
-	subscribeCmd.Flags().StringP("stream-subscription-mode", "", "target-defined", "one of: on-change, sample, target-defined")
->>>>>>> 9912a683
 	subscribeCmd.Flags().StringP("sample-interval", "i", "10s",
 		"sample interval as a decimal number and a suffix unit, such as \"10s\" or \"1m30s\", minimum is 1s")
 	subscribeCmd.Flags().BoolP("suppress-redundant", "", false, "suppress redundant update if the subscribed value didn't not change")
@@ -449,13 +206,8 @@
 	viper.BindPFlag("subscribe-path", subscribeCmd.LocalFlags().Lookup("path"))
 	viper.BindPFlag("subscribe-qos", subscribeCmd.LocalFlags().Lookup("qos"))
 	viper.BindPFlag("subscribe-updates-only", subscribeCmd.LocalFlags().Lookup("updates-only"))
-<<<<<<< HEAD
 	viper.BindPFlag("subscribe-mode", subscribeCmd.LocalFlags().Lookup("mode"))
 	viper.BindPFlag("subscribe-stream-mode", subscribeCmd.LocalFlags().Lookup("stream-mode"))
-=======
-	viper.BindPFlag("subscribe-subscription-mode", subscribeCmd.LocalFlags().Lookup("subscription-mode"))
-	viper.BindPFlag("subscribe-stream-subscription-mode", subscribeCmd.LocalFlags().Lookup("stream-subscription-mode"))
->>>>>>> 9912a683
 	viper.BindPFlag("subscribe-sample-interval", subscribeCmd.LocalFlags().Lookup("sample-interval"))
 	viper.BindPFlag("subscribe-suppress-redundant", subscribeCmd.LocalFlags().Lookup("suppress-redundant"))
 	viper.BindPFlag("subscribe-heartbeat-interval", subscribeCmd.LocalFlags().Lookup("heartbeat-interval"))
