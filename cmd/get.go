--- conflicted
+++ resolved
@@ -166,12 +166,6 @@
 		Path:      make([]*gnmi.Path, 0, len(paths)),
 		Encoding:  gnmi.Encoding(encodingVal),
 	}
-<<<<<<< HEAD
-	var err error
-	req.Prefix, err = collector.CreatePrefix(viper.GetString("get-prefix"), viper.GetString("get-target"))
-	if err != nil {
-		return nil, fmt.Errorf("prefix parse error: %v", err)
-=======
 	prefix := viper.GetString("get-prefix")
 	if prefix != "" {
 		gnmiPrefix, err := collector.ParsePath(prefix)
@@ -179,7 +173,6 @@
 			return nil, fmt.Errorf("prefix parse error: %v", err)
 		}
 		req.Prefix = gnmiPrefix
->>>>>>> 80adee16
 	}
 	dataType := viper.GetString("get-type")
 	if dataType != "" {
