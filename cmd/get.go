// Copyright © 2020 Karim Radhouani <medkarimrdi@gmail.com>
//
// Licensed under the Apache License, Version 2.0 (the "License");
// you may not use this file except in compliance with the License.
// You may obtain a copy of the License at
//
//     http://www.apache.org/licenses/LICENSE-2.0
//
// Unless required by applicable law or agreed to in writing, software
// distributed under the License is distributed on an "AS IS" BASIS,
// WITHOUT WARRANTIES OR CONDITIONS OF ANY KIND, either express or implied.
// See the License for the specific language governing permissions and
// limitations under the License.

package cmd

import (
	"context"
	"encoding/json"
	"fmt"
	"net"
	"strings"
	"sync"
	"time"

	"github.com/gogo/protobuf/proto"
	"github.com/google/gnxi/utils/xpath"
	"github.com/openconfig/gnmi/proto/gnmi"
	"github.com/spf13/cobra"
	"github.com/spf13/viper"
	"google.golang.org/grpc/metadata"
)

// getCmd represents the get command
var getCmd = &cobra.Command{
	Use:   "get",
	Short: "run gnmi get on targets",

	RunE: func(cmd *cobra.Command, args []string) error {
<<<<<<< HEAD
=======
		ctx, cancel := context.WithCancel(context.Background())
		defer cancel()
		setupCloseHandler(cancel)
		debug := viper.GetBool("debug")
>>>>>>> 0e36370d
		var err error
		addresses := viper.GetStringSlice("address")
		if len(addresses) == 0 {
			fmt.Println("no grpc server address specified")
			return nil
		}
		username := viper.GetString("username")
		if username == "" {
			if username, err = readUsername(); err != nil {
				return err
			}
		}
		password := viper.GetString("password")
		if password == "" {
			if password, err = readPassword(); err != nil {
				return err
			}
		}
		encodingVal, ok := gnmi.Encoding_value[strings.Replace(strings.ToUpper(viper.GetString("encoding")), "-", "_", -1)]
		if !ok {
			return fmt.Errorf("invalid encoding type '%s'", viper.GetString("encoding"))
		}
		req := &gnmi.GetRequest{
			UseModels: make([]*gnmi.ModelData, 0),
			Path:      make([]*gnmi.Path, 0),
			Encoding:  gnmi.Encoding(encodingVal),
		}
		models := viper.GetStringSlice("get-model")
		prefix := viper.GetString("get-prefix")
		if prefix != "" {
			gnmiPrefix, err := xpath.ToGNMIPath(prefix)
			if err != nil {
				return fmt.Errorf("prefix parse error: %v", err)
			}
			req.Prefix = gnmiPrefix
		}
		paths := viper.GetStringSlice("get-path")
		for _, p := range paths {
			gnmiPath, err := xpath.ToGNMIPath(strings.TrimSpace(p))
			if err != nil {
				return fmt.Errorf("path parse error: %v", err)
			}
			req.Path = append(req.Path, gnmiPath)
		}
		dataType := viper.GetString("get-type")
		if dataType != "" {
			dti, ok := gnmi.GetRequest_DataType_value[strings.ToUpper(dataType)]
			if !ok {
				return fmt.Errorf("unknown data type %s", dataType)
			}
			req.Type = gnmi.GetRequest_DataType(dti)
		}
		wg := new(sync.WaitGroup)
		wg.Add(len(addresses))
		lock := new(sync.Mutex)
		for _, addr := range addresses {
			go func(address string) {
				defer wg.Done()
				_, _, err := net.SplitHostPort(address)
				if err != nil {
					if strings.Contains(err.Error(), "missing port in address") {
						address = net.JoinHostPort(address, defaultGrpcPort)
					} else {
						logger.Printf("error parsing address '%s': %v", address, err)
						return
					}
				}
				conn, err := createGrpcConn(address)
				if err != nil {
					logger.Printf("connection to %s failed: %v", address, err)
					return
				}
				client := gnmi.NewGNMIClient(conn)
				nctx, cancel := context.WithCancel(ctx)
				defer cancel()
				nctx = metadata.AppendToOutgoingContext(nctx, "username", username, "password", password)
				xreq := req
<<<<<<< HEAD
				if len(models) > 0 {
					spModels, unspModels, err := filterModels(ctx, client, models)
=======
				if model != "" {
					capResp, err := client.Capabilities(nctx, &gnmi.CapabilityRequest{})
>>>>>>> 0e36370d
					if err != nil {
						logger.Printf("failed getting supported models from '%s': %v", address, err)
						return
					}
					if len(unspModels) > 0 {
						logger.Printf("found unsupported models for target '%s': %+v", address, unspModels)
					}
					for _, m := range spModels {
						xreq.UseModels = append(xreq.UseModels, m)
					}
				}
<<<<<<< HEAD
				logger.Printf("sending gnmi GetRequest: prefix='%v', path='%v', encoding='%v', data-type='%v', models='%+v' to %s", xreq.Prefix, xreq.Path, xreq.Encoding, xreq.Type, xreq.UseModels, address)
				response, err := client.Get(ctx, xreq)
=======
				logger.Printf("sending gnmi GetRequest '%+v' to %s", xreq, address)
				response, err := client.Get(nctx, xreq)
>>>>>>> 0e36370d
				if err != nil {
					logger.Printf("failed sending GetRequest to %s: %v", address, err)
					return
				}
				printPrefix := ""
				if len(addresses) > 1 && !viper.GetBool("no-prefix") {
					printPrefix = fmt.Sprintf("[%s] ", address)
				}
				lock.Lock()
				printGetResponse(printPrefix, response)
				lock.Unlock()
			}(addr)
		}
		wg.Wait()
		return nil
	},
}

func init() {
	rootCmd.AddCommand(getCmd)

	getCmd.Flags().StringSliceP("path", "", []string{""}, "get request paths")
	getCmd.MarkFlagRequired("path")
	getCmd.Flags().StringP("prefix", "", "", "get request prefix")
	getCmd.Flags().StringSliceP("model", "", []string{""}, "get request model(s)")
	getCmd.Flags().StringP("type", "t", "ALL", "the type of data that is requested from the target. one of: ALL, CONFIG, STATE, OPERATIONAL")
	viper.BindPFlag("get-path", getCmd.Flags().Lookup("path"))
	viper.BindPFlag("get-prefix", getCmd.Flags().Lookup("prefix"))
	viper.BindPFlag("get-model", getCmd.Flags().Lookup("model"))
	viper.BindPFlag("get-type", getCmd.Flags().Lookup("type"))
}

func printGetResponse(printPrefix string, response *gnmi.GetResponse) {
	if viper.GetString("format") == "textproto" {
		fmt.Printf("%s\n", indent(printPrefix, proto.MarshalTextString(response)))
		return
	}
	for _, notif := range response.Notification {
		msg := new(msg)
		msg.Timestamp = notif.Timestamp
		t := time.Unix(0, notif.Timestamp)
		msg.Time = &t
		msg.Prefix = gnmiPathToXPath(notif.Prefix)
		for i, upd := range notif.Update {
			if upd.Val == nil {
				if viper.GetBool("debug") {
					logger.Printf("DEBUG: got a nil val update: %+v", upd)
				}
				continue
			}
			pathElems := make([]string, 0, len(upd.Path.Elem))
			for _, pElem := range upd.Path.Elem {
				pathElems = append(pathElems, pElem.GetName())
			}
			value, err := getValue(upd.Val)
			if err != nil {
				logger.Println(err)
			}
			msg.Updates = append(msg.Updates,
				&update{
					Path:   gnmiPathToXPath(upd.Path),
					Values: make(map[string]interface{}),
				})
			msg.Updates[i].Values[strings.Join(pathElems, "/")] = value
		}
		dMsg, err := json.MarshalIndent(msg, printPrefix, "  ")
		if err != nil {
			logger.Printf("error marshling json msg:%v", err)
			return
		}
		fmt.Printf("%s%s\n", printPrefix, string(dMsg))
	}
	fmt.Println()
}

func stringInList(s string, l []string) bool {
	for _, ss := range l {
		if s == ss {
			return true
		}
	}
	return false
}<|MERGE_RESOLUTION|>--- conflicted
+++ resolved
@@ -37,13 +37,10 @@
 	Short: "run gnmi get on targets",
 
 	RunE: func(cmd *cobra.Command, args []string) error {
-<<<<<<< HEAD
-=======
 		ctx, cancel := context.WithCancel(context.Background())
 		defer cancel()
 		setupCloseHandler(cancel)
 		debug := viper.GetBool("debug")
->>>>>>> 0e36370d
 		var err error
 		addresses := viper.GetStringSlice("address")
 		if len(addresses) == 0 {
@@ -121,13 +118,8 @@
 				defer cancel()
 				nctx = metadata.AppendToOutgoingContext(nctx, "username", username, "password", password)
 				xreq := req
-<<<<<<< HEAD
 				if len(models) > 0 {
 					spModels, unspModels, err := filterModels(ctx, client, models)
-=======
-				if model != "" {
-					capResp, err := client.Capabilities(nctx, &gnmi.CapabilityRequest{})
->>>>>>> 0e36370d
 					if err != nil {
 						logger.Printf("failed getting supported models from '%s': %v", address, err)
 						return
@@ -139,13 +131,8 @@
 						xreq.UseModels = append(xreq.UseModels, m)
 					}
 				}
-<<<<<<< HEAD
 				logger.Printf("sending gnmi GetRequest: prefix='%v', path='%v', encoding='%v', data-type='%v', models='%+v' to %s", xreq.Prefix, xreq.Path, xreq.Encoding, xreq.Type, xreq.UseModels, address)
-				response, err := client.Get(ctx, xreq)
-=======
-				logger.Printf("sending gnmi GetRequest '%+v' to %s", xreq, address)
 				response, err := client.Get(nctx, xreq)
->>>>>>> 0e36370d
 				if err != nil {
 					logger.Printf("failed sending GetRequest to %s: %v", address, err)
 					return
